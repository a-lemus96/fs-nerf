--- conflicted
+++ resolved
@@ -33,42 +33,25 @@
 
 # RAY HELPERS
 def get_rays(
-<<<<<<< HEAD
-        H: int,
-        W: int,
-        focal: float,
-        poses: Tensor
-=======
         pose: Tensor,
         hwf: Tuple[int, int, float],
         device: torch.device = torch.device('cpu'),
->>>>>>> ba66e818
 ) -> Tuple[Tensor, Tensor]:
     """
     Computes ray origins and directions in world coordinates for a given camera 
     pose.
     ----------------------------------------------------------------------------
     Args:
-<<<<<<< HEAD
-        H: Height of the image.
-        W: Width of the image.
-        focal: Focal length of the camera.
-        poses: [..., 3, 4]. Camera poses.
-=======
         pose: [4, 4]. Camera pose matrix.
         hwf: [3]. Height, width, focal length.
         device: Device to use for computation.
->>>>>>> ba66e818
     Returns:
         origins_w: [..., 3]. Ray origins in world coords.
         dirs_w: [..., 3]. Ray directions in world coords.
     ----------------------------------------------------------------------------
     """
-<<<<<<< HEAD
-=======
     H, W, focal = hwf # unpack intrinsics
     pose = pose.to(device)
->>>>>>> ba66e818
     # create grid of coordinates
     i, j = torch.meshgrid(
             torch.arange(W, dtype=torch.float32),
